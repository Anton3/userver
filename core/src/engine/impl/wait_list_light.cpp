#include "wait_list_light.hpp"

#include <cstddef>
#include <cstdint>
#include <type_traits>

#include <fmt/format.h>

<<<<<<< HEAD
#include <engine/impl/waiter.hpp>
=======
#include <concurrent/impl/fast_atomic.hpp>
>>>>>>> ee0304c0
#include <engine/task/sleep_state.hpp>
#include <engine/task/task_context.hpp>
#include <userver/utils/assert.hpp>
#include <userver/utils/underlying_value.hpp>
#include <utils/impl/assert_extra.hpp>

USERVER_NAMESPACE_BEGIN

namespace engine::impl {
<<<<<<< HEAD
=======
namespace {

struct alignas(8) Waiter32 final {
  TaskContext* context{nullptr};
  SleepState::Epoch epoch{0};
};

struct alignas(16) Waiter64 final {
  TaskContext* context{nullptr};
  SleepState::Epoch epoch{0};
  [[maybe_unused]] std::uint32_t padding_dont_use{0};
};

using Waiter = std::conditional_t<sizeof(void*) == 8, Waiter64, Waiter32>;

}  // namespace
}  // namespace engine::impl

USERVER_NAMESPACE_END

template <>
struct fmt::formatter<USERVER_NAMESPACE::engine::impl::Waiter> {
  static constexpr auto parse(format_parse_context& ctx) { return ctx.begin(); }

  template <typename FormatContext>
  auto format(USERVER_NAMESPACE::engine::impl::Waiter waiter,
              FormatContext& ctx) const {
    return fmt::format_to(
        ctx.out(), "({}, {})", fmt::ptr(waiter.context),
        USERVER_NAMESPACE::utils::UnderlyingValue(waiter.epoch));
  }
};

USERVER_NAMESPACE_BEGIN

namespace engine::impl {
>>>>>>> ee0304c0

struct WaitListLight::Impl final {
  concurrent::impl::FastAtomic<Waiter> waiter{Waiter{}};
};

WaitListLight::WaitListLight() noexcept = default;

WaitListLight::~WaitListLight() {
  UASSERT_MSG(GetWaiterRelaxed() == nullptr,
              "Someone is waiting on WaitListLight while it's being destroyed");
}

<<<<<<< HEAD
void WaitListLight::WakeupOne() {
  Waiter old_waiter{};
  // We have to use 'compare_exchange_strong' instead of 'load', because old
  // Boost.Atomic has buggy 'load' for x86_64.
  const bool success1 = impl_->waiter.compare_exchange_weak(
      old_waiter, Waiter{}, boost::memory_order_acquire,
      boost::memory_order_acquire);
  if (success1) return;
  UASSERT(old_waiter.context);
=======
void WaitListLight::Append(boost::intrusive_ptr<TaskContext> context) noexcept {
  UASSERT(context);
  UASSERT(context->IsCurrent());

  const Waiter new_waiter{context.get(), context->GetEpoch()};
  LOG_TRACE() << "Append waiter=" << fmt::to_string(new_waiter)
              << " use_count=" << context->use_count();

  Waiter expected{};
  // seq_cst is important for the "Append-Check-Wakeup" sequence.
  const bool success = impl_->waiter.compare_exchange_strong(
      expected, new_waiter, std::memory_order_seq_cst,
      std::memory_order_relaxed);
  if (!success) {
    utils::impl::AbortWithStacktrace(
        fmt::format("Attempting to wait in a single AtomicWaiter "
                    "from multiple coroutines: new={} existing={}",
                    new_waiter, expected));
  }

  // Keep a reference logically stored in the WaitListLight to ensure that
  // WakeupOne can complete safely in parallel with the waiting task being
  // cancelled, Remove-d and stopped.
  context.detach();
}

void WaitListLight::WakeupOne() {
  auto old_waiter = impl_->waiter.load(std::memory_order_acquire);
  if (!old_waiter.context) return;
>>>>>>> ee0304c0

  // seq_cst is important for the "Append-Check-Wakeup" sequence.
  const bool success = impl_->waiter.compare_exchange_strong(
      old_waiter, Waiter{}, std::memory_order_seq_cst,
      std::memory_order_relaxed);
  if (!success) {
    if (!old_waiter.context) return;
    // The waiter has changed from one non-null value to another non-null value.
    // This means that during this execution of WakeupOne one waiter was
    // Removed, and another one was Appended. Pretend that we were called
    // between Remove and Append.
    return;
  }

  const boost::intrusive_ptr<TaskContext> context{old_waiter.context,
                                                  /*add_ref=*/false};

  LOG_TRACE() << "WakeupOne waiter=" << fmt::to_string(old_waiter)
              << " use_count=" << context->use_count();
  context->Wakeup(TaskContext::WakeupSource::kWaitList, old_waiter.epoch);
}

TaskContext* WaitListLight::GetWaiterRelaxed() noexcept {
  // We have to use 'compare_exchange_strong' instead of 'load', because old
  // Boost.Atomic has buggy 'load' for x86_64.
  Waiter expected{};
  impl_->waiter.compare_exchange_weak(expected, expected,
                                        boost::memory_order_relaxed,
                                        boost::memory_order_relaxed);
  return expected.context;
}

WaitScopeLight::WaitScopeLight(WaitListLight& owner, TaskContext& context)
    : owner_(owner), context_(context) {}

WaitScopeLight::~WaitScopeLight() {
  UASSERT_MSG(owner_.GetWaiterRelaxed() != &context_,
              "Append was called without a subsequent Remove");
}

void WaitScopeLight::Append() noexcept {
  UASSERT(context_.IsCurrent());

  const Waiter new_waiter{&context_, context_.GetEpoch()};
  LOG_TRACE() << "Append waiter=" << fmt::to_string(new_waiter)
              << " use_count=" << context_.use_count();

  boost::intrusive_ptr<TaskContext> context(&context_);

  Waiter expected{};
  // seq_cst is important for the "Append-Check-Wakeup" sequence.
  const bool success = owner_.impl_->waiter.compare_exchange_strong(
      expected, new_waiter, boost::memory_order_seq_cst,
      boost::memory_order_relaxed);
  if (!success) {
    utils::impl::AbortWithStacktrace(
        fmt::format("Attempting to wait in a single AtomicWaiter "
                    "from multiple coroutines: new={} existing={}",
                    new_waiter, expected));
  }

  // Keep a reference logically stored in the WaitListLight to ensure that
  // WakeupOne can complete safely in parallel with the waiting task being
  // cancelled, Remove-d and stopped.
  context.detach();
}

void WaitScopeLight::Remove() noexcept {
  UASSERT(context_.IsCurrent());
  const Waiter expected{&context_, context_.GetEpoch()};

  auto old_waiter = expected;
<<<<<<< HEAD
  const bool success = owner_.impl_->waiter.compare_exchange_strong(
      old_waiter, Waiter{}, boost::memory_order_release,
      boost::memory_order_relaxed);
=======
  const bool success = impl_->waiter.compare_exchange_strong(
      old_waiter, Waiter{}, std::memory_order_release,
      std::memory_order_relaxed);
>>>>>>> ee0304c0

  if (!success) {
    UASSERT_MSG(!old_waiter.context,
                fmt::format("An unexpected context is occupying the "
                            "AtomicWaiter: expected={} actual={}",
                            expected, old_waiter));
    return;
  }

  LOG_TRACE() << "Remove waiter=" << fmt::to_string(expected)
<<<<<<< HEAD
              << " use_count=" << context_.use_count();
  intrusive_ptr_release(&context_);
=======
              << " use_count=" << context.use_count();
  intrusive_ptr_release(&context);
}

bool WaitListLight::IsEmptyRelaxed() noexcept {
  return impl_->waiter.load(std::memory_order_relaxed).context == nullptr;
>>>>>>> ee0304c0
}

}  // namespace engine::impl

USERVER_NAMESPACE_END<|MERGE_RESOLUTION|>--- conflicted
+++ resolved
@@ -6,11 +6,8 @@
 
 #include <fmt/format.h>
 
-<<<<<<< HEAD
+#include <concurrent/impl/fast_atomic.hpp>
 #include <engine/impl/waiter.hpp>
-=======
-#include <concurrent/impl/fast_atomic.hpp>
->>>>>>> ee0304c0
 #include <engine/task/sleep_state.hpp>
 #include <engine/task/task_context.hpp>
 #include <userver/utils/assert.hpp>
@@ -20,8 +17,6 @@
 USERVER_NAMESPACE_BEGIN
 
 namespace engine::impl {
-<<<<<<< HEAD
-=======
 namespace {
 
 struct alignas(8) Waiter32 final {
@@ -58,7 +53,6 @@
 USERVER_NAMESPACE_BEGIN
 
 namespace engine::impl {
->>>>>>> ee0304c0
 
 struct WaitListLight::Impl final {
   concurrent::impl::FastAtomic<Waiter> waiter{Waiter{}};
@@ -67,21 +61,10 @@
 WaitListLight::WaitListLight() noexcept = default;
 
 WaitListLight::~WaitListLight() {
-  UASSERT_MSG(GetWaiterRelaxed() == nullptr,
+  UASSERT_MSG(IsEmptyRelaxed(),
               "Someone is waiting on WaitListLight while it's being destroyed");
 }
 
-<<<<<<< HEAD
-void WaitListLight::WakeupOne() {
-  Waiter old_waiter{};
-  // We have to use 'compare_exchange_strong' instead of 'load', because old
-  // Boost.Atomic has buggy 'load' for x86_64.
-  const bool success1 = impl_->waiter.compare_exchange_weak(
-      old_waiter, Waiter{}, boost::memory_order_acquire,
-      boost::memory_order_acquire);
-  if (success1) return;
-  UASSERT(old_waiter.context);
-=======
 void WaitListLight::Append(boost::intrusive_ptr<TaskContext> context) noexcept {
   UASSERT(context);
   UASSERT(context->IsCurrent());
@@ -111,7 +94,6 @@
 void WaitListLight::WakeupOne() {
   auto old_waiter = impl_->waiter.load(std::memory_order_acquire);
   if (!old_waiter.context) return;
->>>>>>> ee0304c0
 
   // seq_cst is important for the "Append-Check-Wakeup" sequence.
   const bool success = impl_->waiter.compare_exchange_strong(
@@ -134,65 +116,14 @@
   context->Wakeup(TaskContext::WakeupSource::kWaitList, old_waiter.epoch);
 }
 
-TaskContext* WaitListLight::GetWaiterRelaxed() noexcept {
-  // We have to use 'compare_exchange_strong' instead of 'load', because old
-  // Boost.Atomic has buggy 'load' for x86_64.
-  Waiter expected{};
-  impl_->waiter.compare_exchange_weak(expected, expected,
-                                        boost::memory_order_relaxed,
-                                        boost::memory_order_relaxed);
-  return expected.context;
-}
-
-WaitScopeLight::WaitScopeLight(WaitListLight& owner, TaskContext& context)
-    : owner_(owner), context_(context) {}
-
-WaitScopeLight::~WaitScopeLight() {
-  UASSERT_MSG(owner_.GetWaiterRelaxed() != &context_,
-              "Append was called without a subsequent Remove");
-}
-
-void WaitScopeLight::Append() noexcept {
-  UASSERT(context_.IsCurrent());
-
-  const Waiter new_waiter{&context_, context_.GetEpoch()};
-  LOG_TRACE() << "Append waiter=" << fmt::to_string(new_waiter)
-              << " use_count=" << context_.use_count();
-
-  boost::intrusive_ptr<TaskContext> context(&context_);
-
-  Waiter expected{};
-  // seq_cst is important for the "Append-Check-Wakeup" sequence.
-  const bool success = owner_.impl_->waiter.compare_exchange_strong(
-      expected, new_waiter, boost::memory_order_seq_cst,
-      boost::memory_order_relaxed);
-  if (!success) {
-    utils::impl::AbortWithStacktrace(
-        fmt::format("Attempting to wait in a single AtomicWaiter "
-                    "from multiple coroutines: new={} existing={}",
-                    new_waiter, expected));
-  }
-
-  // Keep a reference logically stored in the WaitListLight to ensure that
-  // WakeupOne can complete safely in parallel with the waiting task being
-  // cancelled, Remove-d and stopped.
-  context.detach();
-}
-
-void WaitScopeLight::Remove() noexcept {
-  UASSERT(context_.IsCurrent());
-  const Waiter expected{&context_, context_.GetEpoch()};
+void WaitListLight::Remove(TaskContext& context) noexcept {
+  UASSERT(context.IsCurrent());
+  const Waiter expected{&context, context.GetEpoch()};
 
   auto old_waiter = expected;
-<<<<<<< HEAD
-  const bool success = owner_.impl_->waiter.compare_exchange_strong(
-      old_waiter, Waiter{}, boost::memory_order_release,
-      boost::memory_order_relaxed);
-=======
   const bool success = impl_->waiter.compare_exchange_strong(
       old_waiter, Waiter{}, std::memory_order_release,
       std::memory_order_relaxed);
->>>>>>> ee0304c0
 
   if (!success) {
     UASSERT_MSG(!old_waiter.context,
@@ -203,17 +134,12 @@
   }
 
   LOG_TRACE() << "Remove waiter=" << fmt::to_string(expected)
-<<<<<<< HEAD
-              << " use_count=" << context_.use_count();
-  intrusive_ptr_release(&context_);
-=======
               << " use_count=" << context.use_count();
   intrusive_ptr_release(&context);
 }
 
 bool WaitListLight::IsEmptyRelaxed() noexcept {
   return impl_->waiter.load(std::memory_order_relaxed).context == nullptr;
->>>>>>> ee0304c0
 }
 
 }  // namespace engine::impl
